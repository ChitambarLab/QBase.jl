using Test, LinearAlgebra

@testset "QBase/States.jl" begin

using QBase

@testset "States.is_ket()" begin
    @testset "valid wavefunctions" begin
        @test States.is_ket([1;0])
        @test States.is_ket([1])
        @test States.is_ket(1/sqrt(3)*[1;1;-1])
        @test States.is_ket(1/sqrt(2)*[1;im])
    end

    @testset "invalid wavefunctions" begin
        @test !( States.is_ket([0;0]) )
        @test !( States.is_ket([1;1]) )
    end

    @testset "valid inputs" begin
        @test States.is_ket([1,0]::Vector{Int64})
        @test States.is_ket([1.0,0.0]::Vector{Float64})
        @test States.is_ket([1.0+im*0.0,0.0+im*0.0 ]::Vector{Complex{Float64}})
    end

    @testset "invalid inputs" begin
        @test_throws MethodError States.is_ket([1 0;0 0])
        @test_throws MethodError States.is_ket(1/sqrt(2)*[1 1])
    end
end

@testset "States.Ket()" begin
    valid_cases = [
        [1;0;0],
        [1,0,0,0],
        [1,1,im]./sqrt(3),
        [0.5im,0,-sqrt(3)/2]
    ]

    @testset "valid input: $id/$(length(valid_cases))" for id in 1:length(valid_cases)
        ψ = States.Ket(valid_cases[id])
        @test ψ isa States.Ket
        @test ψ isa States.States.AbstractKet
        @test ψ == valid_cases[id]
    end

    @testset "invalid inputs" begin
        @test_throws DomainError States.Ket([1,1,1])
        @test_throws MethodError States.Ket([1 0])
    end
end

@testset "States.QubitKet()" begin
    valid_cases = [
        [1,0],
        [1,im]/sqrt(2),
        [0.5;sqrt(3)/2]
    ]

    @testset "valid input: $id/$(length(valid_cases))" for id in 1:length(valid_cases)
        ψ = States.QubitKet(valid_cases[id])
        @test ψ isa States.QubitKet
        @test ψ isa States.States.AbstractKet
        @test ψ == valid_cases[id]
    end

    @testset "invalid inputs" begin
        @test_throws DomainError States.QubitKet([1 0])
        @test_throws DomainError States.QubitKet([1,1])
        @test_throws DomainError States.QubitKet([1,0,0])
    end
end

@testset "is_density_matrix()" begin
    @testset "invalid matrices" begin
        @test !(States.is_density_matrix([1 0;0 1]))
        @test !(States.is_density_matrix([0.5 1;-1 0.5]))
        @test !(States.is_density_matrix([0.5 1;1 0.5]))
        @test !(States.is_density_matrix([1.5 0;0 -0.5]))
        @test !(States.is_density_matrix([0.5 im;-im 0.5]))
        @test !(States.is_density_matrix([1 4;4 1]))

        @test_throws DomainError States.is_density_matrix([0.5 0;0 0.5; 0 0])
    end
    @testset "valid matrices" begin
        @test States.is_density_matrix([0.5 0;0 0.5]::Matrix{Float64})
        @test States.is_density_matrix([1 0;0 0]::Matrix{Int64})
        @test States.is_density_matrix([0 0;0 1])
        @test States.is_density_matrix([0.5 0.5;0.5 0.5])
        @test States.is_density_matrix([0.5 0.5im;-0.5im 0.5]::Matrix{Complex{Float64}})
    end
end

@testset "States.DensityMatrix()" begin
    valid_cases = [
        [1 0 0;0 0 0;0 0 0]::Matrix{Int64},
        [0.5 0.5;0.5 0.5]::Matrix{Float64},
        [0.2 0 0;0 0.6 -0.1;0 -0.1 0.2],
        [0.5 0.5im;-0.5im 0.5]::Matrix{Complex{Float64}}
    ]

    @testset "valid input: $id/$(length(valid_cases))" for id in 1:length(valid_cases)
        ρ = States.DensityMatrix(valid_cases[id])
        @test ρ isa States.DensityMatrix
        @test ρ isa States.States.AbstractDensityMatrix
        @test ρ == valid_cases[id]
    end

    invalid_cases = [
        [1 0;0 1],
        [0.7 0.5;0.5 0.3],
        [0.5 0.5;-0.5 0.5],
        [0.5 0.5im;0.5im 0.5]
    ]

    @testset "invalid input: $id/$(length(invalid_cases))" for id in 1:length(invalid_cases)
        ρ = invalid_cases[id]
        @test_throws DomainError States.DensityMatrix(ρ)
    end

    @testset "kron" begin
        q0 = States.DensityMatrix([1 0;0 0])
        q_plus = States.DensityMatrix(1/2*[1 1;1 1])

        @test q0 isa States.DensityMatrix
        @test q_plus isa States.DensityMatrix

        @test kron(q0,q_plus) isa States.DensityMatrix
    end

    @testset "partial_trace" begin
        ρ = States.DensityMatrix(0.5*[1 0 0 0;0 0 0 0;0 0 1 0;0 0 0 0])

        ρ_sub1 = QMath.partial_trace(ρ, [2,2], 1)

        @test ρ_sub1 isa States.DensityMatrix
        @test ρ_sub1 == [1 0;0 0]

        ρ_sub2 = QMath.partial_trace(ρ, [2,2], 2)

        @test ρ_sub2 isa States.DensityMatrix
        @test ρ_sub2 == 0.5*[1 0;0 1]
    end
end

@testset "States.Qubit()" begin
    valid_cases = [
        [0.5 0.5;0.5 0.5]::Matrix{Float64},
        [1 0;0 0],
        [0.5 0.5im;-0.5im 0.5]::Matrix{Complex{Float64}}
    ]

    @testset "valid input: $id/$(length(valid_cases))" for id in 1:length(valid_cases)
        ρ = States.Qubit(valid_cases[id])
        @test ρ isa States.Qubit
        @test ρ isa States.States.AbstractDensityMatrix
        @test ρ == valid_cases[id]
    end

    invalid_cases = [
        [1 0;0 1],
        [1 0 0;0 0 0;0 0 0],
        [0.5 0.5;-0.5 0.5],
        [0.5 0.5im;0.5im 0.5]
    ]

    @testset "invalid input: $id/$(length(invalid_cases))" for id in 1:length(invalid_cases)
        ρ = invalid_cases[id]
        @test_throws DomainError States.Qubit(ρ)
    end

    @testset "kron" begin
        q0 = States.Qubit([1 0;0 0])
        q_plus = States.Qubit(1/2*[1 1;1 1])

        @test q0 isa States.Qubit
        @test q_plus isa States.Qubit

        @test kron(q0,q_plus) isa States.DensityMatrix
    end
end

@testset "pure_state()" begin
    valid_cases = [
        (States.Ket([1,0,0]), [1 0 0;0 0 0;0 0 0]),
        ([0;0;1], [0 0 0;0 0 0;0 0 1]),
        ([1;1]/sqrt(2), [0.5 0.5;0.5 0.5])
    ]

    @testset "valid input: $id/$(length(valid_cases))" for id in 1:length(valid_cases)
        ρ = States.pure_state(valid_cases[id][1])
        @test ρ isa States.DensityMatrix
        @test rank(ρ) == 1
        @test ρ ≈ valid_cases[id][2]
    end

    @test_throws DomainError States.pure_state([1;1])
end

@testset "pure_qubit()" begin
    valid_cases = [
        (States.Ket([1,0]), [1 0;0 0]),
        ([0;1], [0 0;0 1]),
        ([1;1]/sqrt(2), [0.5 0.5;0.5 0.5])
    ]

    @testset "valid input: $id/$(length(valid_cases))" for id in 1:length(valid_cases)
        ρ = States.pure_qubit(valid_cases[id][1])
        @test ρ isa States.Qubit
        @test rank(ρ) == 1
        @test ρ ≈ valid_cases[id][2]
    end

    @test_throws DomainError States.pure_qubit([1;1])
end

@testset "mixed_state()" begin
    @test States.mixed_state(States.QMath.Marginals([0.7,0.2,0.1]), States.DensityMatrix.([[1 0 0;0 0 0;0 0 0],[0 0 0;0 0 0;0 0 1],[0 0 0;0 1 0;0 0 0]])) == [0.7 0 0;0 0.1 0;0 0 0.2]
    @test States.mixed_state(States.QMath.Marginals([0.7,0.2,0.1]), States.DensityMatrix.([[1 0 0;0 0 0;0 0 0],[0 0 0;0 0 0;0 0 1],[0 0 0;0 1 0;0 0 0]])) isa States.DensityMatrix
    @test rank(States.mixed_state(States.QMath.Marginals([0.7,0.2,0.1]), States.DensityMatrix.([[1 0 0;0 0 0;0 0 0],[0 0 0;0 0 0;0 0 1],[0 0 0;0 1 0;0 0 0]]))) == 3

    @test States.mixed_state(States.QMath.Marginals([0.7,0.3]), States.Qubit.([[1 0;0 0],[0 0;0 1]])) == [0.7 0;0 0.3]
    @test States.mixed_state(States.QMath.Marginals([0.7,0.3]), States.Qubit.([[1 0;0 0],[0 0;0 1]])) isa States.DensityMatrix
    @test rank(States.mixed_state(States.QMath.Marginals([0.7,0.3]), States.Qubit.([[1 0;0 0],[0 0;0 1]]))) == 2

    @test_throws DomainError States.mixed_state(States.QMath.Marginals([0.7,0.2]), States.DensityMatrix.([[1 0;0 0],[0 0;0 1]]))
end

@testset "mixed_qubit()" begin
    @test States.mixed_qubit(States.QMath.Marginals([0.7,0.3]), States.Qubit.([[1 0;0 0],[0 0;0 1]])) == [0.7 0;0 0.3]
    @test States.mixed_qubit(States.QMath.Marginals([0.7,0.3]), States.Qubit.([[1 0;0 0],[0 0;0 1]])) isa States.Qubit
    @test rank(States.mixed_qubit(States.QMath.Marginals([0.7,0.3]), States.Qubit.([[1 0;0 0],[0 0;0 1]]))) == 2

    @test States.mixed_qubit(States.QMath.Marginals([0.7,0.3]), States.Qubit.([[1 0;0 0],[0 0;0 1]])) == [0.7 0;0 0.3]
    @test States.mixed_qubit(States.QMath.Marginals([0.7,0.3]), States.Qubit.([[1 0;0 0],[0 0;0 1]])) isa States.Qubit
    @test rank(States.mixed_qubit(States.QMath.Marginals([0.7,0.3]), States.Qubit.([[1 0;0 0],[0 0;0 1]]))) == 2

    @test_throws DomainError States.mixed_qubit(States.QMath.Marginals([0.7,0.2]), States.DensityMatrix.([[1 0;0 0],[0 0;0 1]]))
end

@testset "trine_qubit_kets" begin
    @test isapprox(States.trine_qubit_kets, States.mirror_symmetric_qubit_kets(π/3))
    @test States.trine_qubit_kets isa Vector{States.QubitKet}
end

@testset "mirror_symmetric_qubit_kets()" begin
    @test States.mirror_symmetric_qubit_kets(0) isa Vector{States.QubitKet}

    @test isapprox(States.mirror_symmetric_qubit_kets(0), [[1.0;0],[1.0;0],[1.0;0]])
    @test isapprox(States.mirror_symmetric_qubit_kets(π/4), [[1.0;0],[1;1]/sqrt(2),[1;-1]/sqrt(2)])
    @test isapprox(States.mirror_symmetric_qubit_kets(π/3),[[1.0 0]',[0.5 (sqrt(3)/2)]',[0.5 -sqrt(3)/2]'] )
    @test isapprox(States.mirror_symmetric_qubit_kets(π/2), [[1;0],[0;1],[0;-1]])
end

@testset "trine_qubits" begin
    @test isapprox(States.trine_qubits, States.mirror_symmetric_qubits(π/3))
    @test States.trine_qubits isa Vector{States.Qubit}
end

@testset "mirror_symmetric_qubits()" begin
    @testset "is density matrix: θ = $θ" for θ in 0:0.1π:π/2
        @test States.mirror_symmetric_qubits(θ) isa Vector{States.Qubit}
    end

    # if we pass in a bloch angle rather than hilbert angle we get a DomainError
    @test_throws DomainError States.mirror_symmetric_qubits(π)

    @test States.mirror_symmetric_qubits(π/2) ≈ [[1 0; 0 0], [0 0; 0 1], [0 0; 0 1]]
end

@testset "bloch_qubit_ket()" begin
    ψ = States.bloch_qubit_ket(π/2,π/2)

    @test ψ isa States.QubitKet
    @test norm(ψ) == 1
    @test length(ψ) == 2

    @test isapprox(ψ[1], 1/sqrt(2))
    @test isapprox(ψ[2], im/sqrt(2))

    @testset "valid wavefunction" for θ in 0:0.2:π
        @test all(map(
            (ϕ) -> States.bloch_qubit_ket(θ,ϕ) isa States.QubitKet,
            0:0.4:2*π
        ))
    end
end

@testset "bloch_qubit()" begin
    @test [1 0;0 0] == States.bloch_qubit(0,0,1)
    @test 0.5*[1 -im;im 1] == States.bloch_qubit(0,1,0)
    @test 0.5*[1 1;1 1] == States.bloch_qubit(1,0,0)
    @test 0.5*[1 0;0 1] == States.bloch_qubit(0,0,0)

    @test States.bloch_qubit(0,0,1) == States.bloch_qubit(0,0)
    @test States.bloch_qubit(0,1,0) ≈ States.bloch_qubit(π/2,π/2)
    @test States.bloch_qubit(1,0,0) ≈ States.bloch_qubit(π/2,0)

    @test States.bloch_qubit(0,0,1) isa States.Qubit
end

@testset "sic_qubits" begin
    @test States.sic_qubits isa Vector{States.Qubit}
end

@testset "bb84_qubits" begin
     @test States.bb84_qubits isa Vector{States.Qubit}
end

@testset "States.basis_kets()" begin
    @test States.basis_kets(3) == [[1,0,0],[0,1,0],[0,0,1]]
    @test States.basis_kets(8) == [
        [1,0,0,0,0,0,0,0],[0,1,0,0,0,0,0,0],[0,0,1,0,0,0,0,0],[0,0,0,1,0,0,0,0],
        [0,0,0,0,1,0,0,0],[0,0,0,0,0,1,0,0],[0,0,0,0,0,0,1,0],[0,0,0,0,0,0,0,1]
    ]
end

@testset "States.basis_states()" begin
    @test States.basis_states(3) == [[1 0 0;0 0 0;0 0 0],[0 0 0;0 1 0;0 0 0],[0 0 0;0 0 0;0 0 1]]
    @test States.basis_states(2) == [[1 0;0 0],[0 0;0 1]]
end
<<<<<<< HEAD

@testset "States.bell_kets" begin
    kets = States.bell_kets
    @test length(kets) == 4
    @test kets isa Array{States.Ket,1}
    @test kets[1] == 1/sqrt(2)*(kron([1,0],[1,0])+kron([0,1],[0,1]))
    @test kets[2] == 1/sqrt(2)*(kron([1,0],[1,0])-kron([0,1],[0,1]))
    @test kets[3] == 1/sqrt(2)*(kron([1,0],[0,1])+kron([0,1],[1,0]))
    @test kets[4] == 1/sqrt(2)*(kron([1,0],[0,1])-kron([0,1],[1,0]))
=======
    
@testset "States.bell_kets" begin
    kets = States.bell_kets    
    @test length(kets) == 4
    @test kets isa Array{States.Ket,1}    
    @test kets[1] == 1/sqrt(2)*(kron([1,0],[1,0])+kron([0,1],[0,1])) 
    @test kets[2] == 1/sqrt(2)*(kron([1,0],[1,0])-kron([0,1],[0,1]))  
    @test kets[3] == 1/sqrt(2)*(kron([1,0],[0,1])+kron([0,1],[1,0]))
    @test kets[4] == 1/sqrt(2)*(kron([1,0],[0,1])-kron([0,1],[1,0]))    
>>>>>>> 4be6021a
end

end<|MERGE_RESOLUTION|>--- conflicted
+++ resolved
@@ -319,17 +319,6 @@
     @test States.basis_states(3) == [[1 0 0;0 0 0;0 0 0],[0 0 0;0 1 0;0 0 0],[0 0 0;0 0 0;0 0 1]]
     @test States.basis_states(2) == [[1 0;0 0],[0 0;0 1]]
 end
-<<<<<<< HEAD
-
-@testset "States.bell_kets" begin
-    kets = States.bell_kets
-    @test length(kets) == 4
-    @test kets isa Array{States.Ket,1}
-    @test kets[1] == 1/sqrt(2)*(kron([1,0],[1,0])+kron([0,1],[0,1]))
-    @test kets[2] == 1/sqrt(2)*(kron([1,0],[1,0])-kron([0,1],[0,1]))
-    @test kets[3] == 1/sqrt(2)*(kron([1,0],[0,1])+kron([0,1],[1,0]))
-    @test kets[4] == 1/sqrt(2)*(kron([1,0],[0,1])-kron([0,1],[1,0]))
-=======
     
 @testset "States.bell_kets" begin
     kets = States.bell_kets    
@@ -339,7 +328,6 @@
     @test kets[2] == 1/sqrt(2)*(kron([1,0],[1,0])-kron([0,1],[0,1]))  
     @test kets[3] == 1/sqrt(2)*(kron([1,0],[0,1])+kron([0,1],[1,0]))
     @test kets[4] == 1/sqrt(2)*(kron([1,0],[0,1])-kron([0,1],[1,0]))    
->>>>>>> 4be6021a
 end
 
 end